--- conflicted
+++ resolved
@@ -7,11 +7,7 @@
 CPU = device("cpu")
 CUDA_0 = device("cuda:0")
 
-<<<<<<< HEAD
-SUPPORTED_MODELS = ["bloom", "gptj", "gpt2", "gpt_neox", "opt", "moss", "RefinedWebModel", "RefinedWeb"]
-=======
-SUPPORTED_MODELS = ["bloom", "gptj", "gpt2", "gpt_neox", "opt", "moss", "gpt_bigcode", "codegen"]
->>>>>>> 9ebc1d1e
+SUPPORTED_MODELS = ["bloom", "gptj", "gpt2", "gpt_neox", "opt", "moss", "gpt_bigcode", "codegen", "RefinedWebModel", "RefinedWeb"]
 if compare_transformers_version("v4.28.0", op="ge"):
     SUPPORTED_MODELS.append("llama")
 
